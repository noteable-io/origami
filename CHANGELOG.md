--- conflicted
+++ resolved
@@ -5,17 +5,13 @@
 and this project adheres to [Semantic Versioning](https://semver.org/spec/v2.0.0.html).
 
 ## [Unreleased]
-<<<<<<< HEAD
-## Changed
-- Increase `ClientConfig.ws_timeout` from 10s to 60s
-- Set `open_timeout` on `websockets.connect` in `NoteableClient._connect_rtu_socket`
-=======
 ## Fixed
 - Fixed `NoteableClient.add_cell` callback to look explicity for `new_delta_reply` message type, instead of by transaction_id. This is because if the `new_delta_event` message is received before the `new_delta_reply`, the `add_call` success callback will fail due to schema validation error.
 
 ## Changed
 - Configured `pytest-asyncio` in `pyproject.toml` to set the `asyncio_mode` to "auto".
->>>>>>> c874a1ed
+- Increase `ClientConfig.ws_timeout` from 10s to 60s
+- Set `open_timeout` on `websockets.connect` in `NoteableClient._connect_rtu_socket`
 
 ## [0.0.23] - 2023-04-04
 ## Fixed
