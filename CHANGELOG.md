# Changelog
All notable changes to this project will be documented in this file.

The format is based on [Keep a Changelog](https://keepachangelog.com/en/1.0.0/),
and this project adheres to [Semantic Versioning](https://semver.org/spec/v2.0.0.html).

## [Unreleased]
<<<<<<< HEAD
### Changed
- Reduce required pydantic version from ^1.9.1 to ^1.9.0
=======
## [0.0.8] - 2022-10-26
### Added
- Add types for display handler updates
>>>>>>> 778094f6

## [0.0.7] - 2022-10-20
### Added
- Add client methods for `update_cell_metadata` and `update_nb_metadata`
- Add retry to `launch_kernel_session`

## [0.0.6] - 2022-10-05
### Added
- Add `__enter__` and `__exit__` methods to `NoteableClient` to allow it to be used as a synchronous context manager
- Read `bulk_cell_state_update_event` messages for cell state instead of `cell_state_update_event`
- Add `rename` to `AccessLevelActions` enum

## [0.0.5] - 2022-09-13
### Added
- Add kernel output types for papermill-origami

## [0.0.4] - 2022-09-09
### Added
- Support loading JWT token from `NOTEABLE_TOKEN` environment variable.
- Support loading API domain from `NOTEABLE_URL` or `NOTEABLE_DOMAIN` environment variable.
- Add `create_parameterized_notebook` method to `NoteableClient`
- Add `create_job_instance` method to `NoteableClient`

## [0.0.3] - 2022-09-02
### Fixed
- Fix `SessionRequestDetails.generate_file_request` handling of file paths with folders

### Added
- Add ability to delete/add cells with NoteableClient

## [0.0.2] - 2022-08-02
### Changed
- Change `name` in pyproject.toml from `origami` to `noteable-origami`
- Disable tag generation by bumpversion

### Added
- Add `packages` to pyproject.toml

### Removed
- Remove `tool.poetry.source` config from pyproject.toml

## [0.0.1] - 2022-08-02
### Added
- Initial setup<|MERGE_RESOLUTION|>--- conflicted
+++ resolved
@@ -5,14 +5,14 @@
 and this project adheres to [Semantic Versioning](https://semver.org/spec/v2.0.0.html).
 
 ## [Unreleased]
-<<<<<<< HEAD
+
 ### Changed
 - Reduce required pydantic version from ^1.9.1 to ^1.9.0
-=======
+
 ## [0.0.8] - 2022-10-26
 ### Added
 - Add types for display handler updates
->>>>>>> 778094f6
+
 
 ## [0.0.7] - 2022-10-20
 ### Added
